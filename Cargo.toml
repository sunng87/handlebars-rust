--- conflicted
+++ resolved
@@ -1,13 +1,8 @@
 [package]
 
 name = "handlebars"
-<<<<<<< HEAD
 version = "1.0.0-beta.2"
 authors = ["Ning Sun <sunng@pm.me>"]
-=======
-version = "0.32.4"
-authors = ["Ning Sun <sunng@about.me>"]
->>>>>>> b28d5d3d
 description = "Handlebars templating implemented in Rust."
 license = "MIT"
 keywords = ["handlebars", "templating", "web"]
