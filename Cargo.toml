[package]

name = "handlebars"
<<<<<<< HEAD
version = "1.0.0-beta.1"
=======
version = "0.32.3-alpha.0"
>>>>>>> ac6d2cf6
authors = ["Ning Sun <sunng@about.me>"]
description = "Handlebars templating implemented in Rust."
license = "MIT"
keywords = ["handlebars", "templating", "web"]
categories = ["template-engine"]
homepage = "https://github.com/sunng87/handlebars-rust"
repository = "https://github.com/sunng87/handlebars-rust"
documentation = "https://docs.rs/crate/handlebars/"
readme = "README.md"

[lib]

name = "handlebars"
path = "src/lib.rs"

[dependencies]

log = "^0.4.0"
quick-error = "^1.0.0"
pest = "^1.0.0"
pest_derive = "^1.0.0"
serde = "^1.0.0"
serde_json = "^1.0.0"
regex = "^1.0.0"
lazy_static = "^1.0.0"

[dev-dependencies]
env_logger = "^0.4.0"
maplit = "^1.0.0"
serde_derive = "^1.0.0"

[badges]
maintenance = { status = "actively-developed" }<|MERGE_RESOLUTION|>--- conflicted
+++ resolved
@@ -1,11 +1,7 @@
 [package]
 
 name = "handlebars"
-<<<<<<< HEAD
 version = "1.0.0-beta.1"
-=======
-version = "0.32.3-alpha.0"
->>>>>>> ac6d2cf6
 authors = ["Ning Sun <sunng@about.me>"]
 description = "Handlebars templating implemented in Rust."
 license = "MIT"
