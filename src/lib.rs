--- conflicted
+++ resolved
@@ -328,10 +328,5 @@
 mod context;
 mod support;
 mod directives;
-<<<<<<< HEAD
 mod partial;
-=======
-#[cfg(not(feature="partial_legacy"))]
-mod partial;
-mod ext;
->>>>>>> 4cadfc21
+mod ext;