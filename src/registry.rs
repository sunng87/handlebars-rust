--- conflicted
+++ resolved
@@ -428,18 +428,12 @@
     }
 
     #[inline]
-<<<<<<< HEAD
-    fn get_or_load_template(&'reg self, name: &str) -> Result<Cow<'reg, Template>, RenderError> {
-        if let Some(source) = self.template_sources.get(name) {
-            source
-=======
     pub(crate) fn get_or_load_template_optional(
         &'reg self,
         name: &str,
     ) -> Option<Result<Cow<'reg, Template>, RenderError>> {
-        if let (true, Some(source)) = (self.dev_mode, self.template_sources.get(name)) {
+        if let Some(source) = self.template_sources.get(name) {
             let r = source
->>>>>>> 4962d7e8
                 .load()
                 .map_err(|e| TemplateError::from((e, name.to_owned())))
                 .and_then(|tpl_str| Template::compile_with_name(tpl_str, name.to_owned()))
