--- conflicted
+++ resolved
@@ -1,13 +1,6 @@
-<<<<<<< HEAD
 use std::borrow::{Borrow, Cow};
 use std::collections::{BTreeMap, HashMap, VecDeque};
 use std::fmt;
-=======
-use std::borrow::Borrow;
-use std::collections::{BTreeMap, HashMap, VecDeque};
-use std::fmt;
-use std::io::Write;
->>>>>>> ac6d2cf6
 use std::rc::Rc;
 
 use serde::Serialize;
@@ -16,15 +9,9 @@
 use context::{Context, JsonRender};
 use error::RenderError;
 use helpers::HelperDef;
-<<<<<<< HEAD
 use output::{Output, StringOutput};
 use partial;
 use registry::Registry;
-=======
-use partial;
-use registry::Registry;
-use support::str::StringWriter;
->>>>>>> ac6d2cf6
 use template::TemplateElement::*;
 use template::{
     BlockParam, Directive as DirectiveTemplate, HelperTemplate, Parameter, Template,
@@ -708,11 +695,7 @@
     ) -> Result<(), RenderError> {
         match *self {
             RawString(ref v) => {
-<<<<<<< HEAD
                 out.write(v.as_ref())?;
-=======
-                try!(rc.writer.write(v.as_bytes()));
->>>>>>> ac6d2cf6
                 Ok(())
             }
             Expression(ref v) => {
