use std::borrow::Cow;
use std::collections::{BTreeMap, VecDeque};
use std::fmt;
use std::rc::Rc;

use serde_json::value::Value as Json;

use crate::block::BlockContext;
use crate::context::Context;
use crate::error::RenderError;
use crate::helpers::HelperDef;
use crate::json::path::Path;
use crate::json::value::{JsonRender, PathAndJson, ScopedJson};
use crate::output::{Output, StringOutput};
use crate::registry::Registry;
use crate::support;
use crate::support::str::newline_matcher;
use crate::template::TemplateElement::{
    DecoratorBlock, DecoratorExpression, Expression, HelperBlock, HtmlExpression, PartialBlock,
    PartialExpression, RawString,
};
use crate::template::{
    BlockParam, DecoratorTemplate, HelperTemplate, Parameter, Template, TemplateElement,
    TemplateMapping,
};
use crate::{partial, RenderErrorReason};

const HELPER_MISSING: &str = "helperMissing";
const BLOCK_HELPER_MISSING: &str = "blockHelperMissing";

/// The context of a render call
///
/// This context stores information of a render and a writer where generated
/// content is written to.
///
#[derive(Clone)]
pub struct RenderContext<'reg: 'rc, 'rc> {
    dev_mode_templates: Option<&'rc BTreeMap<String, Cow<'rc, Template>>>,

    blocks: VecDeque<BlockContext<'rc>>,

    // copy-on-write context
    modified_context: Option<Rc<Context>>,

    partials: BTreeMap<String, &'rc Template>,
    // when rendering partials, store rendered string into partial_block_stack
    // for `@partial-block` referencing. If it's a `{{> partial}}`, push `None`
    // to stack and report error when child partial try to referencing
    // `@partial-block`.
    partial_block_stack: VecDeque<Option<String>>,
    local_helpers: BTreeMap<String, Rc<dyn HelperDef + Send + Sync + 'rc>>,
    /// current template name
    current_template: Option<&'rc String>,
    /// root template name
    root_template: Option<&'reg String>,
    disable_escape: bool,

    // Indicates whether the previous text that we rendered ended on a newline.
    // This is necessary to make indenting decisions after the end of partials.
    trailing_newline: bool,

    // This should be set to true whenever any output is written.
    // We need this to detect empty partials/helpers for indenting decisions.
    content_produced: bool,

    // The next text that we render should indent itself.
    indent_before_write: bool,
    indent_string: Option<Cow<'rc, str>>,

    // Threads the recursive_lookup state from the registry down
    // through to the context navigation layer
    recursive_lookup: bool,
}

impl<'reg: 'rc, 'rc> RenderContext<'reg, 'rc> {
    /// Create a render context
    pub fn new(root_template: Option<&'reg String>) -> RenderContext<'reg, 'rc> {
        let mut blocks = VecDeque::with_capacity(5);
        blocks.push_front(BlockContext::new());

        let modified_context = None;
        RenderContext {
            partials: BTreeMap::new(),
            partial_block_stack: VecDeque::new(),
            local_helpers: BTreeMap::new(),
            current_template: None,
            root_template,
            disable_escape: false,
            trailing_newline: false,
            content_produced: false,
            indent_before_write: false,
            indent_string: None,
            blocks,
            modified_context,
            dev_mode_templates: None,
            recursive_lookup: false,
        }
    }

    /// Push a block context into render context stack. This is typically
    /// called when you entering a block scope.
    pub fn push_block(&mut self, block: BlockContext<'rc>) {
        self.blocks.push_front(block);
    }

    /// Pop and drop current block context.
    /// This is typically called when leaving a block scope.
    pub fn pop_block(&mut self) {
        self.blocks.pop_front();
    }

    /// Remove all blocks
    pub(crate) fn clear_blocks(&mut self) {
        self.blocks.clear();
    }

    /// Borrow a reference to current block context
    pub fn block(&self) -> Option<&BlockContext<'rc>> {
        self.blocks.front()
    }

    /// Borrow a mutable reference to current block context in order to
    /// modify some data.
    pub fn block_mut(&mut self) -> Option<&mut BlockContext<'rc>> {
        self.blocks.front_mut()
    }

    /// Replace blocks hold by render context and return the replaced blocks
    pub fn replace_blocks(
        &mut self,
        blocks: VecDeque<BlockContext<'rc>>,
    ) -> VecDeque<BlockContext<'rc>> {
        std::mem::replace(&mut self.blocks, blocks)
    }

    /// Get the modified context data if any
    pub fn context(&self) -> Option<Rc<Context>> {
        self.modified_context.clone()
    }

    /// Set new context data into the render process.
    /// This is typically called in decorators where user can modify
    /// the data they were rendering.
    pub fn set_context(&mut self, ctx: Context) {
        self.modified_context = Some(Rc::new(ctx));
    }

    /// Evaluate a Json path in current scope.
    ///
    /// Typically you don't need to evaluate it by yourself.
    /// The Helper and Decorator API will provide your evaluated value of
    /// their parameters and hash data.
    pub fn evaluate(
        &self,
        context: &'rc Context,
        relative_path: &str,
    ) -> Result<ScopedJson<'rc>, RenderError> {
        let path = Path::parse(relative_path)?;
        self.evaluate2(context, &path)
    }

    pub(crate) fn evaluate2(
        &self,
        context: &'rc Context,
        path: &Path,
    ) -> Result<ScopedJson<'rc>, RenderError> {
        match path {
            Path::Local((level, name, _)) => Ok(self
                .get_local_var(*level, name)
                .map_or_else(|| ScopedJson::Missing, |v| ScopedJson::Derived(v.clone()))),
            Path::Relative((segs, _)) => {
                context.navigate(segs, &self.blocks, self.recursive_lookup)
            }
        }
    }

    /// Get registered partial in this render context
    pub fn get_partial(&self, name: &str) -> Option<&'rc Template> {
<<<<<<< HEAD
=======
        if name == partial::PARTIAL_BLOCK {
            return self
                .partial_block_stack
                .get(self.partial_block_depth as usize)
                .copied();
        }

        for block in &self.blocks {
            if let Some(partial) = block.get_local_partial(name) {
                return Some(partial);
            }
        }

>>>>>>> 542abac1
        self.partials.get(name).copied()
    }

    /// Register a partial for this context
    pub fn set_partial(&mut self, name: String, partial: &'rc Template) {
        self.partials.insert(name, partial);
    }

    pub(crate) fn push_partial_block(&mut self, partial_block: Option<String>) {
        self.partial_block_stack.push_front(partial_block);
    }

    pub(crate) fn pop_partial_block(&mut self) {
        self.partial_block_stack.pop_front();
    }

    pub(crate) fn peek_partial_block(&self) -> Option<&Option<String>> {
        self.partial_block_stack.front()
    }

    pub(crate) fn set_indent_string(&mut self, indent: Option<Cow<'rc, str>>) {
        self.indent_string = indent;
    }

    #[inline]
    pub(crate) fn get_indent_string(&self) -> Option<&Cow<'rc, str>> {
        self.indent_string.as_ref()
    }

    pub(crate) fn get_dev_mode_template(&self, name: &str) -> Option<&'rc Template> {
        self.dev_mode_templates
            .and_then(|dmt| dmt.get(name).map(|t| &**t))
    }

    pub(crate) fn set_dev_mode_templates(
        &mut self,
        t: Option<&'rc BTreeMap<String, Cow<'rc, Template>>>,
    ) {
        self.dev_mode_templates = t;
    }

    /// Remove a registered partial
    pub fn remove_partial(&mut self, name: &str) {
        self.partials.remove(name);
    }

    fn get_local_var(&self, level: usize, name: &str) -> Option<&Json> {
        self.blocks
            .get(level)
            .and_then(|blk| blk.get_local_var(name))
    }

    /// Test if given template name is current template.
    pub fn is_current_template(&self, p: &str) -> bool {
        self.current_template.is_some_and(|s| s == p)
    }

    /// Register a helper in this render context.
    /// This is a feature provided by Decorator where you can create
    /// temporary helpers.
    pub fn register_local_helper(
        &mut self,
        name: &str,
        def: Box<dyn HelperDef + Send + Sync + 'rc>,
    ) {
        self.local_helpers.insert(name.to_string(), def.into());
    }

    /// Remove a helper from render context
    pub fn unregister_local_helper(&mut self, name: &str) {
        self.local_helpers.remove(name);
    }

    /// Attempt to get a helper from current render context.
    pub fn get_local_helper(&self, name: &str) -> Option<Rc<dyn HelperDef + Send + Sync + 'rc>> {
        self.local_helpers.get(name).cloned()
    }

    #[inline]
    fn has_local_helper(&self, name: &str) -> bool {
        self.local_helpers.contains_key(name)
    }

    /// Returns the current template name.
    /// Note that the name can be vary from root template when you are rendering
    /// from partials.
    pub fn get_current_template_name(&self) -> Option<&'rc String> {
        self.current_template
    }

    /// Set the current template name.
    pub fn set_current_template_name(&mut self, name: Option<&'rc String>) {
        self.current_template = name;
    }

    /// Get root template name if any.
    /// This is the template name that you call `render` from `Handlebars`.
    pub fn get_root_template_name(&self) -> Option<&'reg String> {
        self.root_template
    }

    /// Get the escape toggle
    pub fn is_disable_escape(&self) -> bool {
        self.disable_escape
    }

    /// Set the escape toggle.
    /// When toggle is on, `escape_fn` will be called when rendering.
    pub fn set_disable_escape(&mut self, disable: bool) {
        self.disable_escape = disable;
    }

    #[inline]
    pub fn set_trailing_newline(&mut self, trailing_newline: bool) {
        self.trailing_newline = trailing_newline;
    }

    #[inline]
    pub fn get_trailine_newline(&self) -> bool {
        self.trailing_newline
    }

    #[inline]
    pub fn set_content_produced(&mut self, content_produced: bool) {
        self.content_produced = content_produced;
    }

    #[inline]
    pub fn get_content_produced(&self) -> bool {
        self.content_produced
    }

    #[inline]
    pub fn set_indent_before_write(&mut self, indent_before_write: bool) {
        self.indent_before_write = indent_before_write;
    }

    #[inline]
    pub fn get_indent_before_write(&self) -> bool {
        self.indent_before_write
    }

    pub fn set_recursive_lookup(&mut self, enabled: bool) {
        self.recursive_lookup = enabled;
    }
}

impl fmt::Debug for RenderContext<'_, '_> {
    fn fmt(&self, f: &mut fmt::Formatter<'_>) -> Result<(), fmt::Error> {
        f.debug_struct("RenderContextInner")
            .field("dev_mode_templates", &self.dev_mode_templates)
            .field("blocks", &self.blocks)
            .field("modified_context", &self.modified_context)
            .field("partials", &self.partials)
            .field("partial_block_stack", &self.partial_block_stack)
            .field("root_template", &self.root_template)
            .field("current_template", &self.current_template)
            .field("disable_escape", &self.disable_escape)
            .finish()
    }
}

/// Render-time Helper data when using in a helper definition
#[derive(Debug, Clone)]
pub struct Helper<'rc> {
    name: Cow<'rc, str>,
    params: Vec<PathAndJson<'rc>>,
    hash: BTreeMap<&'rc str, PathAndJson<'rc>>,
    template: Option<&'rc Template>,
    inverse: Option<&'rc Template>,
    block_param: Option<&'rc BlockParam>,
    block: bool,
}

impl<'reg: 'rc, 'rc> Helper<'rc> {
    fn try_from_template(
        ht: &'rc HelperTemplate,
        registry: &'reg Registry<'reg>,
        context: &'rc Context,
        render_context: &mut RenderContext<'reg, 'rc>,
    ) -> Result<Helper<'rc>, RenderError> {
        let name = ht.name.expand_as_name(registry, context, render_context)?;
        let mut pv = Vec::with_capacity(ht.params.len());
        for p in &ht.params {
            let r = p.expand(registry, context, render_context)?;
            pv.push(r);
        }

        let mut hm = BTreeMap::new();
        for (k, p) in &ht.hash {
            let r = p.expand(registry, context, render_context)?;
            hm.insert(k.as_ref(), r);
        }

        Ok(Helper {
            name,
            params: pv,
            hash: hm,
            template: ht.template.as_ref(),
            inverse: ht.inverse.as_ref(),
            block_param: ht.block_param.as_ref(),
            block: ht.block,
        })
    }

    /// Returns helper name
    pub fn name(&self) -> &str {
        &self.name
    }

    /// Returns all helper params, resolved within the context
    pub fn params(&self) -> &Vec<PathAndJson<'rc>> {
        &self.params
    }

    /// Returns nth helper param, resolved within the context.
    ///
    /// ## Example
    ///
    /// To get the first param in `{{my_helper abc}}` or `{{my_helper 2}}`,
    /// use `h.param(0)` in helper definition.
    /// Variable `abc` is auto resolved in current context.
    ///
    /// ```
    /// use handlebars::*;
    ///
    /// fn my_helper(h: &Helper, rc: &mut RenderContext) -> Result<(), RenderError> {
    ///     let v = h.param(0).map(|v| v.value())
    ///         .ok_or(RenderErrorReason::ParamNotFoundForIndex("myhelper", 0));
    ///     // ..
    ///     Ok(())
    /// }
    /// ```
    pub fn param(&self, idx: usize) -> Option<&PathAndJson<'rc>> {
        self.params.get(idx)
    }

    /// Returns hash, resolved within the context
    pub fn hash(&self) -> &BTreeMap<&'rc str, PathAndJson<'rc>> {
        &self.hash
    }

    /// Return hash value of a given key, resolved within the context
    ///
    /// ## Example
    ///
    /// To get the first param in `{{my_helper v=abc}}` or `{{my_helper v=2}}`,
    /// use `h.hash_get("v")` in helper definition.
    /// Variable `abc` is auto resolved in current context.
    ///
    /// ```
    /// use handlebars::*;
    ///
    /// fn my_helper(h: &Helper, rc: &mut RenderContext) -> Result<(), RenderError> {
    ///     let v = h.hash_get("v").map(|v| v.value())
    ///         .ok_or(RenderErrorReason::ParamNotFoundForIndex("my_helper", 0));
    ///     // ..
    ///     Ok(())
    /// }
    /// ```
    pub fn hash_get(&self, key: &str) -> Option<&PathAndJson<'rc>> {
        self.hash.get(key)
    }

    /// Returns the default inner template if the helper is a block helper.
    ///
    /// Typically you will render the template via: `template.render(registry, render_context)`
    ///
    pub fn template(&self) -> Option<&'rc Template> {
        self.template
    }

    /// Returns the template of `else` branch if any
    pub fn inverse(&self) -> Option<&'rc Template> {
        self.inverse
    }

    /// Returns if the helper is a block one `{{#helper}}{{/helper}}` or not `{{helper 123}}`
    pub fn is_block(&self) -> bool {
        self.block
    }

    /// Returns if the helper has either a block param or block param pair
    pub fn has_block_param(&self) -> bool {
        self.block_param.is_some()
    }

    /// Returns block param if any
    pub fn block_param(&self) -> Option<&'rc str> {
        if let Some(&BlockParam::Single(Parameter::Name(ref s))) = self.block_param {
            Some(s)
        } else {
            None
        }
    }

    /// Return block param pair (for example |key, val|) if any
    pub fn block_param_pair(&self) -> Option<(&'rc str, &'rc str)> {
        if let Some(&BlockParam::Pair((Parameter::Name(ref s1), Parameter::Name(ref s2)))) =
            self.block_param
        {
            Some((s1, s2))
        } else {
            None
        }
    }
}

/// Render-time Decorator data when using in a decorator definition
#[derive(Debug)]
pub struct Decorator<'rc> {
    name: Cow<'rc, str>,
    params: Vec<PathAndJson<'rc>>,
    hash: BTreeMap<&'rc str, PathAndJson<'rc>>,
    template: Option<&'rc Template>,
    indent: Option<Cow<'rc, str>>,
}

impl<'reg: 'rc, 'rc> Decorator<'rc> {
    fn try_from_template(
        dt: &'rc DecoratorTemplate,
        registry: &'reg Registry<'reg>,
        context: &'rc Context,
        render_context: &mut RenderContext<'reg, 'rc>,
    ) -> Result<Decorator<'rc>, RenderError> {
        let name = dt.name.expand_as_name(registry, context, render_context)?;

        let mut pv = Vec::with_capacity(dt.params.len());
        for p in &dt.params {
            let r = p.expand(registry, context, render_context)?;
            pv.push(r);
        }

        let mut hm = BTreeMap::new();
        for (k, p) in &dt.hash {
            let r = p.expand(registry, context, render_context)?;
            hm.insert(k.as_ref(), r);
        }

        let indent = match (render_context.get_indent_string(), dt.indent.as_ref()) {
            (None, None) => None,
            (Some(s), None) => Some(s.clone()),
            (None, Some(s)) => Some(Cow::Borrowed(&**s)),
            (Some(s1), Some(s2)) => {
                let mut res = s1.to_string();
                res.push_str(s2);
                Some(Cow::from(res))
            }
        };

        Ok(Decorator {
            name,
            params: pv,
            hash: hm,
            template: dt.template.as_ref(),
            indent,
        })
    }

    /// Returns helper name
    pub fn name(&self) -> &str {
        self.name.as_ref()
    }

    /// Returns all helper params, resolved within the context
    pub fn params(&self) -> &Vec<PathAndJson<'rc>> {
        &self.params
    }

    /// Returns nth helper param, resolved within the context
    pub fn param(&self, idx: usize) -> Option<&PathAndJson<'rc>> {
        self.params.get(idx)
    }

    /// Returns hash, resolved within the context
    pub fn hash(&self) -> &BTreeMap<&'rc str, PathAndJson<'rc>> {
        &self.hash
    }

    /// Return hash value of a given key, resolved within the context
    pub fn hash_get(&self, key: &str) -> Option<&PathAndJson<'rc>> {
        self.hash.get(key)
    }

    /// Returns the default inner template if any
    pub fn template(&self) -> Option<&'rc Template> {
        self.template
    }

    pub fn indent(&self) -> Option<&Cow<'rc, str>> {
        self.indent.as_ref()
    }
}

/// Render trait
pub trait Renderable {
    /// render into `RenderContext`'s `writer`
    fn render<'reg: 'rc, 'rc>(
        &'rc self,
        registry: &'reg Registry<'reg>,
        context: &'rc Context,
        rc: &mut RenderContext<'reg, 'rc>,
        out: &mut dyn Output,
    ) -> Result<(), RenderError>;

    /// render into string
    fn renders<'reg: 'rc, 'rc>(
        &'rc self,
        registry: &'reg Registry<'reg>,
        ctx: &'rc Context,
        rc: &mut RenderContext<'reg, 'rc>,
    ) -> Result<String, RenderError> {
        let mut so = StringOutput::new();
        self.render(registry, ctx, rc, &mut so)?;
        so.into_string()
            .map_err(|e| RenderErrorReason::from(e).into())
    }
}

/// Evaluate decorator
pub trait Evaluable {
    fn eval<'reg: 'rc, 'rc>(
        &'rc self,
        registry: &'reg Registry<'reg>,
        context: &'rc Context,
        rc: &mut RenderContext<'reg, 'rc>,
    ) -> Result<(), RenderError>;
}

#[inline]
fn call_helper_for_value<'reg: 'rc, 'rc>(
    hd: &dyn HelperDef,
    ht: &Helper<'rc>,
    r: &'reg Registry<'reg>,
    ctx: &'rc Context,
    rc: &mut RenderContext<'reg, 'rc>,
) -> Result<PathAndJson<'rc>, RenderError> {
    match hd.call_inner(ht, r, ctx, rc) {
        Ok(result) => Ok(PathAndJson::new(None, result)),
        Err(e) => {
            if e.is_unimplemented() {
                // parse value from output
                let mut so = StringOutput::new();

                // here we don't want subexpression result escaped,
                // so we temporarily disable it
                let disable_escape = rc.is_disable_escape();
                rc.set_disable_escape(true);

                hd.call(ht, r, ctx, rc, &mut so)?;
                rc.set_disable_escape(disable_escape);

                let string = so.into_string().map_err(RenderError::from)?;
                Ok(PathAndJson::new(
                    None,
                    ScopedJson::Derived(Json::String(string)),
                ))
            } else {
                Err(e)
            }
        }
    }
}

impl Parameter {
    pub fn expand_as_name<'reg: 'rc, 'rc>(
        &'rc self,
        registry: &'reg Registry<'reg>,
        ctx: &'rc Context,
        rc: &mut RenderContext<'reg, 'rc>,
    ) -> Result<Cow<'rc, str>, RenderError> {
        match self {
            Parameter::Name(ref name) => Ok(Cow::Borrowed(name)),
            Parameter::Path(ref p) => Ok(Cow::Borrowed(p.raw())),
            Parameter::Subexpression(_) => self
                .expand(registry, ctx, rc)
                .map(|v| v.value().render())
                .map(Cow::Owned),
            Parameter::Literal(ref j) => Ok(Cow::Owned(j.render())),
        }
    }

    pub fn expand<'reg: 'rc, 'rc>(
        &'rc self,
        registry: &'reg Registry<'reg>,
        ctx: &'rc Context,
        rc: &mut RenderContext<'reg, 'rc>,
    ) -> Result<PathAndJson<'rc>, RenderError> {
        match self {
            Parameter::Name(ref name) => {
                // FIXME: raise error when expanding with name?
                Ok(PathAndJson::new(Some(name.to_owned()), ScopedJson::Missing))
            }
            Parameter::Path(ref path) => {
                if let Some(rc_context) = rc.context() {
                    let result = rc.evaluate2(&rc_context, path)?;
                    Ok(PathAndJson::new(
                        Some(path.raw().to_owned()),
                        ScopedJson::Derived(result.as_json().clone()),
                    ))
                } else {
                    let result = rc.evaluate2(ctx, path)?;
                    Ok(PathAndJson::new(Some(path.raw().to_owned()), result))
                }
            }
            Parameter::Literal(ref j) => Ok(PathAndJson::new(None, ScopedJson::Constant(j))),
            Parameter::Subexpression(ref t) => match *t.as_element() {
                Expression(ref ht) => {
                    let name = ht.name.expand_as_name(registry, ctx, rc)?;

                    let h = Helper::try_from_template(ht, registry, ctx, rc)?;
                    if let Some(ref d) = rc.get_local_helper(&name) {
                        call_helper_for_value(d.as_ref(), &h, registry, ctx, rc)
                    } else {
                        let mut helper = registry.get_or_load_helper(&name)?;

                        if helper.is_none() {
                            helper = registry.get_or_load_helper(if ht.block {
                                BLOCK_HELPER_MISSING
                            } else {
                                HELPER_MISSING
                            })?;
                        }

                        helper
                            .ok_or_else(|| {
                                RenderErrorReason::HelperNotFound(name.to_string()).into()
                            })
                            .and_then(|d| call_helper_for_value(d.as_ref(), &h, registry, ctx, rc))
                    }
                }
                _ => unreachable!(),
            },
        }
    }
}

impl Renderable for Template {
    fn render<'reg: 'rc, 'rc>(
        &'rc self,
        registry: &'reg Registry<'reg>,
        ctx: &'rc Context,
        rc: &mut RenderContext<'reg, 'rc>,
        out: &mut dyn Output,
    ) -> Result<(), RenderError> {
        rc.set_current_template_name(self.name.as_ref());
        let iter = self.elements.iter();

        for (idx, t) in iter.enumerate() {
            t.render(registry, ctx, rc, out).map_err(|mut e| {
                // add line/col number if the template has mapping data
                if e.line_no.is_none() {
                    if let Some(&TemplateMapping(line, col)) = self.mapping.get(idx) {
                        e.line_no = Some(line);
                        e.column_no = Some(col);
                    }
                }

                if e.template_name.is_none() {
                    e.template_name.clone_from(&self.name);
                }

                e
            })?;
        }

        Ok(())
    }
}

impl Evaluable for Template {
    fn eval<'reg: 'rc, 'rc>(
        &'rc self,
        registry: &'reg Registry<'reg>,
        ctx: &'rc Context,
        rc: &mut RenderContext<'reg, 'rc>,
    ) -> Result<(), RenderError> {
        let iter = self.elements.iter();

        for (idx, t) in iter.enumerate() {
            t.eval(registry, ctx, rc).map_err(|mut e| {
                if e.line_no.is_none() {
                    if let Some(&TemplateMapping(line, col)) = self.mapping.get(idx) {
                        e.line_no = Some(line);
                        e.column_no = Some(col);
                    }
                }

                e.template_name.clone_from(&self.name);
                e
            })?;
        }
        Ok(())
    }
}

fn helper_exists<'reg: 'rc, 'rc>(
    name: &str,
    reg: &Registry<'reg>,
    rc: &RenderContext<'reg, 'rc>,
) -> bool {
    rc.has_local_helper(name) || reg.has_helper(name)
}

#[inline]
fn render_helper<'reg: 'rc, 'rc>(
    ht: &'rc HelperTemplate,
    registry: &'reg Registry<'reg>,
    ctx: &'rc Context,
    rc: &mut RenderContext<'reg, 'rc>,
    out: &mut dyn Output,
) -> Result<(), RenderError> {
    let h = Helper::try_from_template(ht, registry, ctx, rc)?;
    debug!(
        "Rendering helper: {:?}, params: {:?}, hash: {:?}",
        h.name(),
        h.params(),
        h.hash()
    );
    let mut call_indent_aware = |helper_def: &dyn HelperDef, rc: &mut RenderContext<'reg, 'rc>| {
        let indent_directive_before = rc.get_indent_before_write();
        let content_produced_before = rc.get_content_produced();
        rc.set_content_produced(false);
        rc.set_indent_before_write(
            indent_directive_before || (ht.indent_before_write && rc.get_trailine_newline()),
        );

        helper_def.call(&h, registry, ctx, rc, out)?;

        if rc.get_content_produced() {
            rc.set_indent_before_write(rc.get_trailine_newline());
        } else {
            rc.set_content_produced(content_produced_before);
            rc.set_indent_before_write(indent_directive_before);
        }
        Ok(())
    };
    if let Some(ref d) = rc.get_local_helper(h.name()) {
        call_indent_aware(&**d, rc)
    } else {
        let mut helper = registry.get_or_load_helper(h.name())?;

        if helper.is_none() {
            helper = registry.get_or_load_helper(if ht.block {
                BLOCK_HELPER_MISSING
            } else {
                HELPER_MISSING
            })?;
        }

        helper
            .ok_or_else(|| RenderErrorReason::HelperNotFound(h.name().to_owned()).into())
            .and_then(|d| call_indent_aware(&*d, rc))
    }
}

pub(crate) fn do_escape(r: &Registry<'_>, rc: &RenderContext<'_, '_>, content: String) -> String {
    if !rc.is_disable_escape() {
        r.get_escape_fn()(&content)
    } else {
        content
    }
}

#[inline]
pub fn indent_aware_write(
    v: &str,
    rc: &mut RenderContext<'_, '_>,
    out: &mut dyn Output,
) -> Result<(), RenderError> {
    if v.is_empty() {
        return Ok(());
    }
    rc.set_content_produced(true);

    if !v.starts_with(newline_matcher) && rc.get_indent_before_write() {
        if let Some(indent) = rc.get_indent_string() {
            out.write(indent)?;
        }
    }

    if let Some(indent) = rc.get_indent_string() {
        support::str::write_indented(v, indent, out)?;
    } else {
        out.write(v.as_ref())?;
    }

    let trailing_newline = v.ends_with(newline_matcher);
    rc.set_trailing_newline(trailing_newline);
    rc.set_indent_before_write(trailing_newline);

    Ok(())
}

impl Renderable for TemplateElement {
    fn render<'reg: 'rc, 'rc>(
        &'rc self,
        registry: &'reg Registry<'reg>,
        ctx: &'rc Context,
        rc: &mut RenderContext<'reg, 'rc>,
        out: &mut dyn Output,
    ) -> Result<(), RenderError> {
        match self {
            RawString(ref v) => indent_aware_write(v.as_ref(), rc, out),
            Expression(ref ht) | HtmlExpression(ref ht) => {
                let is_html_expression = matches!(self, HtmlExpression(_));
                if is_html_expression {
                    rc.set_disable_escape(true);
                }

                // test if the expression is to render some value
                let result = if ht.is_name_only() {
                    let helper_name = ht.name.expand_as_name(registry, ctx, rc)?;
                    if helper_exists(&helper_name, registry, rc) {
                        render_helper(ht, registry, ctx, rc, out)
                    } else {
                        debug!("Rendering value: {:?}", ht.name);
                        let context_json = ht.name.expand(registry, ctx, rc)?;
                        if context_json.is_value_missing() {
                            if registry.strict_mode() {
                                Err(RenderError::strict_error(context_json.relative_path()))
                            } else {
                                // helper missing
                                if let Some(hook) = registry.get_or_load_helper(HELPER_MISSING)? {
                                    let h = Helper::try_from_template(ht, registry, ctx, rc)?;
                                    hook.call(&h, registry, ctx, rc, out)
                                } else {
                                    Ok(())
                                }
                            }
                        } else {
                            let rendered = context_json.value().render();
                            let output = do_escape(registry, rc, rendered);
                            indent_aware_write(output.as_ref(), rc, out)
                        }
                    }
                } else {
                    // this is a helper expression
                    render_helper(ht, registry, ctx, rc, out)
                };

                if is_html_expression {
                    rc.set_disable_escape(false);
                }

                result
            }
            HelperBlock(ref ht) => render_helper(ht, registry, ctx, rc, out),
            DecoratorExpression(_) | DecoratorBlock(_) => self.eval(registry, ctx, rc),
            PartialExpression(ref dt) | PartialBlock(ref dt) => {
                let di = Decorator::try_from_template(dt, registry, ctx, rc)?;

                let indent_directive_before = rc.get_indent_before_write();
                let content_produced_before = rc.get_content_produced();

                rc.set_indent_before_write(
                    dt.indent_before_write && (rc.get_trailine_newline() || dt.indent.is_some()),
                );
                rc.set_content_produced(false);

                partial::expand_partial(&di, registry, ctx, rc, out)?;

                if rc.get_content_produced() {
                    rc.set_indent_before_write(rc.get_trailine_newline());
                } else {
                    rc.set_content_produced(content_produced_before);
                    rc.set_indent_before_write(indent_directive_before);
                }
                Ok(())
            }
            _ => Ok(()),
        }
    }
}

impl Evaluable for TemplateElement {
    fn eval<'reg: 'rc, 'rc>(
        &'rc self,
        registry: &'reg Registry<'reg>,
        ctx: &'rc Context,
        rc: &mut RenderContext<'reg, 'rc>,
    ) -> Result<(), RenderError> {
        match *self {
            DecoratorExpression(ref dt) | DecoratorBlock(ref dt) => {
                let di = Decorator::try_from_template(dt, registry, ctx, rc)?;
                match registry.get_decorator(di.name()) {
                    Some(d) => d.call(&di, registry, ctx, rc),
                    None => Err(RenderErrorReason::DecoratorNotFound(di.name().to_owned()).into()),
                }
            }
            _ => Ok(()),
        }
    }
}

#[cfg(test)]
mod test {
    use std::collections::BTreeMap;

    use super::{Helper, RenderContext, Renderable};
    use crate::block::BlockContext;
    use crate::context::Context;
    use crate::error::RenderError;
    use crate::json::path::Path;
    use crate::json::value::JsonRender;
    use crate::output::{Output, StringOutput};
    use crate::registry::Registry;
    use crate::template::TemplateElement::*;
    use crate::template::{HelperTemplate, Template, TemplateElement};

    #[test]
    fn test_raw_string() {
        let r = Registry::new();
        let raw_string = RawString("<h1>hello world</h1>".to_string());

        let mut out = StringOutput::new();
        let ctx = Context::null();
        {
            let mut rc = RenderContext::new(None);
            raw_string.render(&r, &ctx, &mut rc, &mut out).ok().unwrap();
        }
        assert_eq!(
            out.into_string().unwrap(),
            "<h1>hello world</h1>".to_string()
        );
    }

    #[test]
    fn test_expression() {
        let r = Registry::new();
        let element = Expression(Box::new(HelperTemplate::with_path(Path::with_named_paths(
            &["hello"],
        ))));

        let mut out = StringOutput::new();
        let mut m: BTreeMap<String, String> = BTreeMap::new();
        let value = "<p></p>".to_string();
        m.insert("hello".to_string(), value);
        let ctx = Context::wraps(&m).unwrap();
        {
            let mut rc = RenderContext::new(None);
            element.render(&r, &ctx, &mut rc, &mut out).ok().unwrap();
        }

        assert_eq!(
            out.into_string().unwrap(),
            "&lt;p&gt;&lt;/p&gt;".to_string()
        );
    }

    #[test]
    fn test_html_expression() {
        let r = Registry::new();
        let element = HtmlExpression(Box::new(HelperTemplate::with_path(Path::with_named_paths(
            &["hello"],
        ))));

        let mut out = StringOutput::new();
        let mut m: BTreeMap<String, String> = BTreeMap::new();
        let value = "world";
        m.insert("hello".to_string(), value.to_string());
        let ctx = Context::wraps(&m).unwrap();
        {
            let mut rc = RenderContext::new(None);
            element.render(&r, &ctx, &mut rc, &mut out).ok().unwrap();
        }

        assert_eq!(out.into_string().unwrap(), value.to_string());
    }

    #[test]
    fn test_template() {
        let r = Registry::new();
        let mut out = StringOutput::new();
        let mut m: BTreeMap<String, String> = BTreeMap::new();
        let value = "world".to_string();
        m.insert("hello".to_string(), value);
        let ctx = Context::wraps(&m).unwrap();

        let elements: Vec<TemplateElement> = vec![
            RawString("<h1>".to_string()),
            Expression(Box::new(HelperTemplate::with_path(Path::with_named_paths(
                &["hello"],
            )))),
            RawString("</h1>".to_string()),
            Comment(String::new()),
        ];

        let template = Template {
            elements,
            name: None,
            mapping: Vec::new(),
        };

        {
            let mut rc = RenderContext::new(None);
            template.render(&r, &ctx, &mut rc, &mut out).ok().unwrap();
        }

        assert_eq!(out.into_string().unwrap(), "<h1>world</h1>".to_string());
    }

    #[test]
    fn test_render_context_promotion_and_demotion() {
        use crate::json::value::to_json;
        let mut render_context = RenderContext::new(None);
        let mut block = BlockContext::new();

        block.set_local_var("index", to_json(0));
        render_context.push_block(block);

        render_context.push_block(BlockContext::new());
        assert_eq!(
            render_context.get_local_var(1, "index").unwrap(),
            &to_json(0)
        );

        render_context.pop_block();

        assert_eq!(
            render_context.get_local_var(0, "index").unwrap(),
            &to_json(0)
        );
    }

    #[test]
    fn test_render_subexpression_issue_115() {
        use crate::support::str::StringWriter;

        let mut r = Registry::new();
        r.register_helper(
            "format",
            Box::new(
                |h: &Helper<'_>,
                 _: &Registry<'_>,
                 _: &Context,
                 _: &mut RenderContext<'_, '_>,
                 out: &mut dyn Output|
                 -> Result<(), RenderError> {
                    out.write(&h.param(0).unwrap().value().render())
                        .map_err(RenderError::from)
                },
            ),
        );

        let mut sw = StringWriter::new();
        let mut m: BTreeMap<String, String> = BTreeMap::new();
        m.insert("a".to_string(), "123".to_string());

        {
            if let Err(e) = r.render_template_to_write("{{format (format a)}}", &m, &mut sw) {
                panic!("{}", e);
            }
        }

        assert_eq!(sw.into_string(), "123".to_string());
    }

    #[test]
    fn test_render_error_line_no() {
        let mut r = Registry::new();
        let m: BTreeMap<String, String> = BTreeMap::new();

        let name = "invalid_template";
        assert!(r
            .register_template_string(name, "<h1>\n{{#if true}}\n  {{#each}}{{/each}}\n{{/if}}")
            .is_ok());

        if let Err(e) = r.render(name, &m) {
            assert_eq!(e.line_no.unwrap(), 3);
            assert_eq!(e.column_no.unwrap(), 3);
            assert_eq!(e.template_name, Some(name.to_owned()));
        } else {
            panic!("Error expected");
        }
    }

    #[test]
    fn test_partial_failback_render() {
        let mut r = Registry::new();

        assert!(r
            .register_template_string("parent", "<html>{{> layout}}</html>")
            .is_ok());
        assert!(r
            .register_template_string(
                "child",
                "{{#*inline \"layout\"}}content{{/inline}}{{#> parent}}{{> seg}}{{/parent}}",
            )
            .is_ok());
        assert!(r.register_template_string("seg", "1234").is_ok());

        let r = r.render("child", &true).expect("should work");
        assert_eq!(r, "<html>content</html>");
    }

    #[test]
    fn test_key_with_slash() {
        let mut r = Registry::new();

        assert!(r
            .register_template_string("t", "{{#each this}}{{@key}}: {{this}}\n{{/each}}")
            .is_ok());

        let r = r.render("t", &json!({"/foo": "bar"})).unwrap();

        assert_eq!(r, "/foo: bar\n");
    }

    #[test]
    fn test_comment() {
        let r = Registry::new();

        assert_eq!(
            r.render_template("Hello {{this}} {{! test me }}", &0)
                .unwrap(),
            "Hello 0 "
        );
    }

    #[test]
    fn test_zero_args_heler() {
        let mut r = Registry::new();

        r.register_helper(
            "name",
            Box::new(
                |_: &Helper<'_>,
                 _: &Registry<'_>,
                 _: &Context,
                 _: &mut RenderContext<'_, '_>,
                 out: &mut dyn Output|
                 -> Result<(), RenderError> {
                    out.write("N/A").map_err(Into::into)
                },
            ),
        );

        r.register_template_string("t0", "Output name: {{name}}")
            .unwrap();
        r.register_template_string("t1", "Output name: {{first_name}}")
            .unwrap();
        r.register_template_string("t2", "Output name: {{./name}}")
            .unwrap();

        // when "name" is available in context, use context first
        assert_eq!(
            r.render("t0", &json!({"name": "Alex"})).unwrap(),
            "Output name: N/A"
        );

        // when "name" is unavailable, call helper with same name
        assert_eq!(
            r.render("t2", &json!({"name": "Alex"})).unwrap(),
            "Output name: Alex"
        );

        // output nothing when neither context nor helper available
        assert_eq!(
            r.render("t1", &json!({"name": "Alex"})).unwrap(),
            "Output name: "
        );

        // generate error in strict mode for above case
        r.set_strict_mode(true);
        assert!(r.render("t1", &json!({"name": "Alex"})).is_err());

        // output nothing when helperMissing was defined
        r.set_strict_mode(false);
        r.register_helper(
            "helperMissing",
            Box::new(
                |h: &Helper<'_>,
                 _: &Registry<'_>,
                 _: &Context,
                 _: &mut RenderContext<'_, '_>,
                 out: &mut dyn Output|
                 -> Result<(), RenderError> {
                    let name = h.name();
                    write!(out, "{name} not resolved")?;
                    Ok(())
                },
            ),
        );
        assert_eq!(
            r.render("t1", &json!({"name": "Alex"})).unwrap(),
            "Output name: first_name not resolved"
        );
    }

    #[test]
    fn test_identifiers_starting_with_numbers() {
        let mut r = Registry::new();

        assert!(r
            .register_template_string("r1", "{{#if 0a}}true{{/if}}")
            .is_ok());
        let r1 = r.render("r1", &json!({"0a": true})).unwrap();
        assert_eq!(r1, "true");

        assert!(r.register_template_string("r2", "{{eq 1a 1}}").is_ok());
        let r2 = r.render("r2", &json!({"1a": 2, "a": 1})).unwrap();
        assert_eq!(r2, "false");

        assert!(r
            .register_template_string("r3", "0: {{0}} {{#if (eq 0 true)}}resolved from context{{/if}}\n1a: {{1a}} {{#if (eq 1a true)}}resolved from context{{/if}}\n2_2: {{2_2}} {{#if (eq 2_2 true)}}resolved from context{{/if}}") // YUP it is just eq that barfs! is if handled specially? maybe this test should go nearer to specific helpers that fail?
            .is_ok());
        let r3 = r
            .render("r3", &json!({"0": true, "1a": true, "2_2": true}))
            .unwrap();
        assert_eq!(
            r3,
            "0: true \n1a: true resolved from context\n2_2: true resolved from context"
        );

        // these should all be errors:
        assert!(r.register_template_string("r4", "{{eq 1}}").is_ok());
        assert!(r.register_template_string("r5", "{{eq a1}}").is_ok());
        assert!(r.register_template_string("r6", "{{eq 1a}}").is_ok());
        assert!(r.render("r4", &()).is_err());
        assert!(r.render("r5", &()).is_err());
        assert!(r.render("r6", &()).is_err());
    }

    #[test]
    fn test_recursive_path_resolution() {
        let mut r = Registry::new();
        const TEMPLATE: &str = "{{#each children}}outer={{{outer}}} inner={{{inner}}}{{/each}}";

        let data = json!({
          "children": [{"inner": "inner"}],
          "outer": "outer"
        });

        let r1 = r.render_template(TEMPLATE, &data).unwrap();
        assert_eq!(r1, "outer= inner=inner");

        r.set_recursive_lookup(true);

        let r2 = r.render_template(TEMPLATE, &data).unwrap();
        assert_eq!(r2, "outer=outer inner=inner");
    }
}<|MERGE_RESOLUTION|>--- conflicted
+++ resolved
@@ -176,22 +176,13 @@
 
     /// Get registered partial in this render context
     pub fn get_partial(&self, name: &str) -> Option<&'rc Template> {
-<<<<<<< HEAD
-=======
-        if name == partial::PARTIAL_BLOCK {
-            return self
-                .partial_block_stack
-                .get(self.partial_block_depth as usize)
-                .copied();
-        }
-
+        // resolve partial from block
         for block in &self.blocks {
             if let Some(partial) = block.get_local_partial(name) {
                 return Some(partial);
             }
         }
 
->>>>>>> 542abac1
         self.partials.get(name).copied()
     }
 
