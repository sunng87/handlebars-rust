--- conflicted
+++ resolved
@@ -1,4 +1,4 @@
-use std::collections::HashMap;
+use std::collections::{HashMap, VecDeque};
 
 use serde_json::Value as Json;
 
@@ -54,57 +54,16 @@
         return Err(RenderErrorReason::CannotIncludeSelf.into());
     }
 
-<<<<<<< HEAD
     // check if referencing partial_block
     if tname == PARTIAL_BLOCK {
         if let Some(Some(content)) = rc.peek_partial_block() {
             out.write(content.as_str())?;
             Ok(())
-=======
-    let partial = find_partial(rc, r, d, tname)?;
-
-    let Some(partial) = partial else {
-        return Err(RenderErrorReason::PartialNotFound(tname.to_owned()).into());
-    };
-
-    let is_partial_block = tname == PARTIAL_BLOCK;
-
-    // add partial block depth there are consecutive partial
-    // blocks in the stack.
-    if is_partial_block {
-        rc.inc_partial_block_depth();
-    } else {
-        // depth cannot be lower than 0, which is guaranted in the
-        // `dec_partial_block_depth` method
-        rc.dec_partial_block_depth();
-    }
-
-    // hash
-    let hash_ctx = d
-        .hash()
-        .iter()
-        .map(|(k, v)| (*k, v.value()))
-        .collect::<HashMap<&str, &Json>>();
-
-    let mut partial_include_block = BlockContext::new();
-
-    for (name, value) in &hash_ctx {
-        partial_include_block
-            .set_block_param(name, crate::BlockParamHolder::Value((*value).clone()));
-    }
-
-    // evaluate context for partial
-    let merged_context = if let Some(p) = d.param(0) {
-        if let Some(relative_path) = p.relative_path() {
-            // path as parameter provided
-            merge_json(rc.evaluate(ctx, relative_path)?.as_json(), &hash_ctx)
->>>>>>> 542abac1
         } else {
             // no partial_block for this scope
             Err(RenderErrorReason::PartialBlockNotFound.into())
         }
     } else {
-<<<<<<< HEAD
         // normal partial
         let partial = find_partial(rc, r, d, tname)?;
         let Some(partial) = partial else {
@@ -119,34 +78,6 @@
         } else {
             rc.push_partial_block(None);
         }
-=======
-        // use current path
-        merge_json(rc.evaluate2(ctx, &Path::current())?.as_json(), &hash_ctx)
-    };
-
-    partial_include_block.set_base_value(merged_context);
-
-    // replace and hold blocks from current render context
-    rc.push_block(partial_include_block);
-
-    // try eval inline partials
-    if let Some(t) = d.template() {
-        t.eval(r, ctx, rc)?;
-    }
-
-    // @partial-block
-    if let Some(pb) = d.template() {
-        rc.push_partial_block(pb);
-    }
-
-    // indent
-    rc.set_indent_string(d.indent().cloned());
-
-    let result = partial.render(r, ctx, rc, out);
-
-    // cleanup
-    let trailing_newline = rc.get_trailine_newline();
->>>>>>> 542abac1
 
         // hash
         let hash_ctx = d
@@ -189,6 +120,11 @@
         let current_blocks = rc.replace_blocks(VecDeque::with_capacity(1));
         rc.push_block(partial_include_block);
 
+        // try eval inline partials
+        if let Some(t) = d.template() {
+            t.eval(r, ctx, rc)?;
+        }
+
         // indent
         rc.set_indent_string(d.indent().cloned());
 
@@ -200,17 +136,10 @@
         // remove current partial_block
         rc.pop_partial_block();
 
-<<<<<<< HEAD
         let _ = rc.replace_blocks(current_blocks);
         rc.set_trailing_newline(trailing_newline);
         rc.set_current_template_name(current_template_before);
         rc.set_indent_string(indent_before);
-=======
-    rc.pop_block();
-    rc.set_trailing_newline(trailing_newline);
-    rc.set_current_template_name(current_template_before);
-    rc.set_indent_string(indent_before);
->>>>>>> 542abac1
 
         result
     }
